package v1alpha1

import (
	"github.com/traefik/traefik/v2/pkg/config/dynamic"
	apiextensionv1 "k8s.io/apiextensions-apiserver/pkg/apis/apiextensions/v1"
	metav1 "k8s.io/apimachinery/pkg/apis/meta/v1"
	"k8s.io/apimachinery/pkg/util/intstr"
)

// +genclient
// +k8s:deepcopy-gen:interfaces=k8s.io/apimachinery/pkg/runtime.Object
// +kubebuilder:storageversion

// Middleware is a specification for a Middleware resource.
type Middleware struct {
	metav1.TypeMeta   `json:",inline"`
	metav1.ObjectMeta `json:"metadata"`

	Spec MiddlewareSpec `json:"spec"`
}

// +k8s:deepcopy-gen=true

// MiddlewareSpec holds the Middleware configuration.
type MiddlewareSpec struct {
<<<<<<< HEAD
	AddPrefix         *dynamic.AddPrefix             `json:"addPrefix,omitempty"`
	StripPrefix       *dynamic.StripPrefix           `json:"stripPrefix,omitempty"`
	StripPrefixRegex  *dynamic.StripPrefixRegex      `json:"stripPrefixRegex,omitempty"`
	ReplacePath       *dynamic.ReplacePath           `json:"replacePath,omitempty"`
	ReplacePathRegex  *dynamic.ReplacePathRegex      `json:"replacePathRegex,omitempty"`
	Chain             *Chain                         `json:"chain,omitempty"`
	IPWhiteList       *dynamic.IPWhiteList           `json:"ipWhiteList,omitempty"`
	Headers           *dynamic.Headers               `json:"headers,omitempty"`
	Errors            *ErrorPage                     `json:"errors,omitempty"`
	RateLimit         *RateLimit                     `json:"rateLimit,omitempty"`
	RedirectRegex     *dynamic.RedirectRegex         `json:"redirectRegex,omitempty"`
	RedirectScheme    *dynamic.RedirectScheme        `json:"redirectScheme,omitempty"`
	BasicAuth         *BasicAuth                     `json:"basicAuth,omitempty"`
	DigestAuth        *DigestAuth                    `json:"digestAuth,omitempty"`
	ForwardAuth       *ForwardAuth                   `json:"forwardAuth,omitempty"`
	InFlightReq       *dynamic.InFlightReq           `json:"inFlightReq,omitempty"`
	Buffering         *dynamic.Buffering             `json:"buffering,omitempty"`
	CircuitBreaker    *dynamic.CircuitBreaker        `json:"circuitBreaker,omitempty"`
	Compress          *dynamic.Compress              `json:"compress,omitempty"`
	PassTLSClientCert *dynamic.PassTLSClientCert     `json:"passTLSClientCert,omitempty"`
	Retry             *Retry                         `json:"retry,omitempty"`
	ContentType       *dynamic.ContentType           `json:"contentType,omitempty"`
	Plugin            map[string]apiextensionv1.JSON `json:"plugin,omitempty"`
=======
	AddPrefix         *dynamic.AddPrefix            `json:"addPrefix,omitempty"`
	StripPrefix       *dynamic.StripPrefix          `json:"stripPrefix,omitempty"`
	StripPrefixRegex  *dynamic.StripPrefixRegex     `json:"stripPrefixRegex,omitempty"`
	ReplacePath       *dynamic.ReplacePath          `json:"replacePath,omitempty"`
	ReplacePathRegex  *dynamic.ReplacePathRegex     `json:"replacePathRegex,omitempty"`
	Chain             *Chain                        `json:"chain,omitempty"`
	IPWhiteList       *dynamic.IPWhiteList          `json:"ipWhiteList,omitempty"`
	Headers           *dynamic.Headers              `json:"headers,omitempty"`
	Errors            *ErrorPage                    `json:"errors,omitempty"`
	RateLimit         *dynamic.RateLimit            `json:"rateLimit,omitempty"`
	RedirectRegex     *dynamic.RedirectRegex        `json:"redirectRegex,omitempty"`
	RedirectScheme    *dynamic.RedirectScheme       `json:"redirectScheme,omitempty"`
	BasicAuth         *BasicAuth                    `json:"basicAuth,omitempty"`
	DigestAuth        *DigestAuth                   `json:"digestAuth,omitempty"`
	ForwardAuth       *ForwardAuth                  `json:"forwardAuth,omitempty"`
	InFlightReq       *dynamic.InFlightReq          `json:"inFlightReq,omitempty"`
	Buffering         *dynamic.Buffering            `json:"buffering,omitempty"`
	CircuitBreaker    *dynamic.CircuitBreaker       `json:"circuitBreaker,omitempty"`
	Compress          *dynamic.Compress             `json:"compress,omitempty"`
	PassTLSClientCert *dynamic.PassTLSClientCert    `json:"passTLSClientCert,omitempty"`
	Retry             *dynamic.Retry                `json:"retry,omitempty"`
	ContentType       *dynamic.ContentType          `json:"contentType,omitempty"`
	Plugin            map[string]dynamic.PluginConf `json:"plugin,omitempty"`
	Canary            *dynamic.Canary               `json:"canary,omitempty"`
>>>>>>> c933d6e5
}

// +k8s:deepcopy-gen=true

// ErrorPage holds the custom error page configuration.
type ErrorPage struct {
	Status  []string `json:"status,omitempty"`
	Service Service  `json:"service,omitempty"`
	Query   string   `json:"query,omitempty"`
}

// +k8s:deepcopy-gen=true

// Chain holds a chain of middlewares.
type Chain struct {
	Middlewares []MiddlewareRef `json:"middlewares,omitempty"`
}

// +k8s:deepcopy-gen=true

// BasicAuth holds the HTTP basic authentication configuration.
type BasicAuth struct {
	Secret       string `json:"secret,omitempty"`
	Realm        string `json:"realm,omitempty"`
	RemoveHeader bool   `json:"removeHeader,omitempty"`
	HeaderField  string `json:"headerField,omitempty"`
}

// +k8s:deepcopy-gen=true

// DigestAuth holds the Digest HTTP authentication configuration.
type DigestAuth struct {
	Secret       string `json:"secret,omitempty"`
	RemoveHeader bool   `json:"removeHeader,omitempty"`
	Realm        string `json:"realm,omitempty"`
	HeaderField  string `json:"headerField,omitempty"`
}

// +k8s:deepcopy-gen=true

// ForwardAuth holds the http forward authentication configuration.
type ForwardAuth struct {
	Address                  string     `json:"address,omitempty"`
	TrustForwardHeader       bool       `json:"trustForwardHeader,omitempty"`
	AuthResponseHeaders      []string   `json:"authResponseHeaders,omitempty"`
	AuthResponseHeadersRegex string     `json:"authResponseHeadersRegex,omitempty"`
	AuthRequestHeaders       []string   `json:"authRequestHeaders,omitempty"`
	TLS                      *ClientTLS `json:"tls,omitempty"`
}

// ClientTLS holds TLS specific configurations as client.
type ClientTLS struct {
	CASecret           string `json:"caSecret,omitempty"`
	CAOptional         bool   `json:"caOptional,omitempty"`
	CertSecret         string `json:"certSecret,omitempty"`
	InsecureSkipVerify bool   `json:"insecureSkipVerify,omitempty"`
}

// +k8s:deepcopy-gen:interfaces=k8s.io/apimachinery/pkg/runtime.Object

// MiddlewareList is a list of Middleware resources.
type MiddlewareList struct {
	metav1.TypeMeta `json:",inline"`
	metav1.ListMeta `json:"metadata"`

	Items []Middleware `json:"items"`
}

// +k8s:deepcopy-gen=true

// RateLimit holds the rate limiting configuration for a given router.
type RateLimit struct {
	Average         int64                    `json:"average,omitempty"`
	Period          *intstr.IntOrString      `json:"period,omitempty"`
	Burst           *int64                   `json:"burst,omitempty"`
	SourceCriterion *dynamic.SourceCriterion `json:"sourceCriterion,omitempty"`
}

// +k8s:deepcopy-gen=true

// Retry holds the retry configuration.
type Retry struct {
	Attempts        int                `json:"attempts,omitempty"`
	InitialInterval intstr.IntOrString `json:"initialInterval,omitempty"`
}<|MERGE_RESOLUTION|>--- conflicted
+++ resolved
@@ -23,7 +23,6 @@
 
 // MiddlewareSpec holds the Middleware configuration.
 type MiddlewareSpec struct {
-<<<<<<< HEAD
 	AddPrefix         *dynamic.AddPrefix             `json:"addPrefix,omitempty"`
 	StripPrefix       *dynamic.StripPrefix           `json:"stripPrefix,omitempty"`
 	StripPrefixRegex  *dynamic.StripPrefixRegex      `json:"stripPrefixRegex,omitempty"`
@@ -47,32 +46,7 @@
 	Retry             *Retry                         `json:"retry,omitempty"`
 	ContentType       *dynamic.ContentType           `json:"contentType,omitempty"`
 	Plugin            map[string]apiextensionv1.JSON `json:"plugin,omitempty"`
-=======
-	AddPrefix         *dynamic.AddPrefix            `json:"addPrefix,omitempty"`
-	StripPrefix       *dynamic.StripPrefix          `json:"stripPrefix,omitempty"`
-	StripPrefixRegex  *dynamic.StripPrefixRegex     `json:"stripPrefixRegex,omitempty"`
-	ReplacePath       *dynamic.ReplacePath          `json:"replacePath,omitempty"`
-	ReplacePathRegex  *dynamic.ReplacePathRegex     `json:"replacePathRegex,omitempty"`
-	Chain             *Chain                        `json:"chain,omitempty"`
-	IPWhiteList       *dynamic.IPWhiteList          `json:"ipWhiteList,omitempty"`
-	Headers           *dynamic.Headers              `json:"headers,omitempty"`
-	Errors            *ErrorPage                    `json:"errors,omitempty"`
-	RateLimit         *dynamic.RateLimit            `json:"rateLimit,omitempty"`
-	RedirectRegex     *dynamic.RedirectRegex        `json:"redirectRegex,omitempty"`
-	RedirectScheme    *dynamic.RedirectScheme       `json:"redirectScheme,omitempty"`
-	BasicAuth         *BasicAuth                    `json:"basicAuth,omitempty"`
-	DigestAuth        *DigestAuth                   `json:"digestAuth,omitempty"`
-	ForwardAuth       *ForwardAuth                  `json:"forwardAuth,omitempty"`
-	InFlightReq       *dynamic.InFlightReq          `json:"inFlightReq,omitempty"`
-	Buffering         *dynamic.Buffering            `json:"buffering,omitempty"`
-	CircuitBreaker    *dynamic.CircuitBreaker       `json:"circuitBreaker,omitempty"`
-	Compress          *dynamic.Compress             `json:"compress,omitempty"`
-	PassTLSClientCert *dynamic.PassTLSClientCert    `json:"passTLSClientCert,omitempty"`
-	Retry             *dynamic.Retry                `json:"retry,omitempty"`
-	ContentType       *dynamic.ContentType          `json:"contentType,omitempty"`
-	Plugin            map[string]dynamic.PluginConf `json:"plugin,omitempty"`
-	Canary            *dynamic.Canary               `json:"canary,omitempty"`
->>>>>>> c933d6e5
+	Canary            *dynamic.Canary                `json:"canary,omitempty"`
 }
 
 // +k8s:deepcopy-gen=true
